--- conflicted
+++ resolved
@@ -38,24 +38,6 @@
 # support below for additional details.
 nodist_lib_libopmcore_la_SOURCES =
 
-<<<<<<< HEAD
-lib_libopmcore_la_SOURCES =                             \
-opm/core/GridManager.cpp                                \
-opm/core/eclipse/EclipseGridInspector.cpp               \
-opm/core/eclipse/EclipseGridParser.cpp                  \
-opm/core/fluid/BlackoilPropertiesBasic.cpp              \
-opm/core/fluid/BlackoilPropertiesFromDeck.cpp           \
-opm/core/fluid/IncompPropertiesBasic.cpp                \
-opm/core/fluid/IncompPropertiesFromDeck.cpp             \
-opm/core/fluid/PvtPropertiesBasic.cpp                   \
-opm/core/fluid/PvtPropertiesIncompFromDeck.cpp          \
-opm/core/fluid/RockBasic.cpp                            \
-opm/core/fluid/RockCompressibility.cpp                  \
-opm/core/fluid/RockFromDeck.cpp                         \
-opm/core/fluid/SaturationPropsBasic.cpp                 \
-opm/core/fluid/SaturationPropsFromDeck.cpp              \
-opm/core/fluid/SatFuncStone2.cpp                        \
-=======
 lib_libopmcore_la_SOURCES =				\
 opm/core/GridManager.cpp				\
 opm/core/eclipse/EclipseGridInspector.cpp		\
@@ -73,7 +55,6 @@
 opm/core/fluid/SaturationPropsFromDeck.cpp		\
 opm/core/fluid/SatFuncGwseg.cpp				\
 opm/core/fluid/SatFuncStone2.cpp			\
->>>>>>> 80a084e0
 opm/core/fluid/SatFuncSimple.cpp                        \
 opm/core/fluid/blackoil/BlackoilPvtProperties.cpp       \
 opm/core/fluid/blackoil/SinglePvtDead.cpp               \
@@ -151,29 +132,6 @@
 opm/core/wells/WellsGroup.cpp                           \
 opm/core/wells/WellsManager.cpp
 
-<<<<<<< HEAD
-nobase_include_HEADERS =                                \
-opm/core/GridAdapter.hpp                                \
-opm/core/GridManager.hpp                                \
-opm/core/eclipse/CornerpointChopper.hpp                 \
-opm/core/eclipse/EclipseGridInspector.hpp               \
-opm/core/eclipse/EclipseGridParser.hpp                  \
-opm/core/eclipse/EclipseGridParserHelpers.hpp           \
-opm/core/eclipse/EclipseUnits.hpp                       \
-opm/core/eclipse/SpecialEclipseFields.hpp               \
-opm/core/fluid/BlackoilPropertiesBasic.hpp              \
-opm/core/fluid/BlackoilPropertiesFromDeck.hpp           \
-opm/core/fluid/BlackoilPropertiesInterface.hpp          \
-opm/core/fluid/IncompPropertiesBasic.hpp                \
-opm/core/fluid/IncompPropertiesFromDeck.hpp             \
-opm/core/fluid/IncompPropertiesInterface.hpp            \
-opm/core/fluid/PvtPropertiesBasic.hpp                   \
-opm/core/fluid/PvtPropertiesIncompFromDeck.hpp          \
-opm/core/fluid/RockBasic.hpp                            \
-opm/core/fluid/RockCompressibility.hpp                  \
-opm/core/fluid/RockFromDeck.hpp                         \
-opm/core/fluid/SatFuncStone2.hpp                        \
-=======
 nobase_include_HEADERS =				\
 opm/core/GridAdapter.hpp				\
 opm/core/GridManager.hpp				\
@@ -196,7 +154,6 @@
 opm/core/fluid/RockFromDeck.hpp				\
 opm/core/fluid/SatFuncGwseg.hpp				\
 opm/core/fluid/SatFuncStone2.hpp			\
->>>>>>> 80a084e0
 opm/core/fluid/SatFuncSimple.hpp                        \
 opm/core/fluid/SaturationPropsBasic.hpp                 \
 opm/core/fluid/SaturationPropsFromDeck.hpp              \
