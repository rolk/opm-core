/*
  Copyright 2010 SINTEF ICT, Applied Mathematics.

  This file is part of the Open Porous Media project (OPM).

  OPM is free software: you can redistribute it and/or modify
  it under the terms of the GNU General Public License as published by
  the Free Software Foundation, either version 3 of the License, or
  (at your option) any later version.

  OPM is distributed in the hope that it will be useful,
  but WITHOUT ANY WARRANTY; without even the implied warranty of
  MERCHANTABILITY or FITNESS FOR A PARTICULAR PURPOSE.  See the
  GNU General Public License for more details.

  You should have received a copy of the GNU General Public License
  along with OPM.  If not, see <http://www.gnu.org/licenses/>.
*/

#include <assert.h>
#include <stddef.h>
#include <stdlib.h>

#include "blas_lapack.h"
#include "mimetic.h"

/* ------------------------------------------------------------------ */
void
mim_ip_simple_all(int ncells, int d, int max_nconn, int *ncf,
                  int *pconn, int *conn,
                  int *fneighbour, double *fcentroid, double *fnormal,
                  double *farea, double *ccentroid, double *cvol,
                  double *perm, double *Binv)
/* ------------------------------------------------------------------ */
{
    int i, j, c, f, nf, nconn, fpos2, lwork;

    double *C, *N, *A, *work, s;

    double cc[3] = { 0.0 };     /* No more than 3 space dimensions */

    lwork = 64 * (max_nconn * d);                 /* 64 from ILAENV() */
    C     = malloc((max_nconn * d) * sizeof *C);
    N     = malloc((max_nconn * d) * sizeof *N);
    A     = malloc(max_nconn       * sizeof *A);
    work  = malloc(lwork           * sizeof *work);

    if ((C != NULL) && (N != NULL) && (A != NULL) && (work != NULL)) {
        fpos2 = 0;

        for (c = 0; c < ncells; c++) {
            for (j = 0; j < d; j++) {
                cc[j] = ccentroid[j + c*d];
            }

            nf = ncf[c];

            for (i = 0; i < nf; i++) {
                f = conn[pconn[c] + i];
                s = 2.0*(fneighbour[2 * f] == c) - 1.0;

                A[i] = farea[f];

                for (j = 0; j < d; j++) {
                    C[i + j*nf] = fcentroid  [j + f*d] - cc[j];
                    N[i + j*nf] = s * fnormal[j + f*d];
                }
            }

            nconn = pconn[c + 1] - pconn[c];

            mim_ip_simple(nf, nconn, d, cvol[c], &perm[c * d * d],
                          C, A, N, &Binv[fpos2], work, lwork);

            fpos2 += nconn * nconn;
        }
    }

    free(work);  free(A);  free(N);  free(C);
}


/* ------------------------------------------------------------------ */
void
mim_ip_simple(int nf, int nconn, int d,
              double v, double *K, double *C,
              double *A, double *N,
              double *Binv,
              double *work, int lwork)
/* ------------------------------------------------------------------ */
{
    mim_ip_span_nullspace(nf, nconn, d,    C, A, Binv, work, lwork);
    mim_ip_linpress_exact(nf, nconn, d, v, K, N, Binv, work, lwork);
}


/* ------------------------------------------------------------------ */
void
mim_ip_span_nullspace(int nf, int nconn, int d,
                      double *C,
                      double *A,
                      double *X,
                      double *work, int nwork)
/* ------------------------------------------------------------------ */
{
    MAT_SIZE_T m, n, k, ldC, ldX, info, lwork;

    int    i, j;
    double a1, a2;

    double tau[3] = { 0.0 };  /* No more than 3 spatial dimensions */

    /* Step 1) X(1:nf, 1:nf) <- I_{nf} */
    for (j = 0; j < nf; j++) {
        for (i = 0; i < nf; i++) {
            X[i + j*nconn] = 0.0;
        }
        X[j * (nconn + 1)] = 1.0;
    }

    /* Step 2) C <- orth(A * C) */
    for (j = 0; j < d; j++) {
        for (i = 0; i < nf; i++) {
            C[i + j*nf] *= A[i];
        }
    }

    m = nf;  n = d;  ldC = nf;  k = d;  lwork = nwork;
    dgeqrf_(&m, &n,     C, &ldC, tau, work, &lwork, &info);
    dorgqr_(&m, &n, &k, C, &ldC, tau, work, &lwork, &info);

    /* Step 3) X <- A * (X - C*C') * A */
    ldX = nconn;
    a1 = -1.0;  a2 = 1.0;
    dsyrk_("Upper Triangular", "No Transpose",
           &m, &n, &a1, C, &ldC, &a2, X, &ldX);
    for (j = 0; j < nf; j++) {
        for (i = 0; i <= j; i++) {
            X[i + j*nconn] *= A[i] * A[j];
        }
    }

    /* Account for DSYRK only assigning upper triangular part. */
    for (j = 0; j < nf; j++) {
        for (i = j + 1; i < nf; i++) {
            X[i + j*nconn] = X[j + i*nconn];
        }
    }
}


/* ------------------------------------------------------------------ */
void
mim_ip_linpress_exact(int nf, int nconn, int d,
                      double vol, double *K,
                      double *N,
                      double *Binv,
                      double *work, int lwork)
/* ------------------------------------------------------------------ */
{
    MAT_SIZE_T m, n, k, ld1, ld2, ldBinv;
    int        i;
    double     a1, a2, t;

    assert (lwork >= d * nf);

    t = 0.0;
    for (i = 0; i < d; i++) {
        t += K[i + i*d];
    }

    /* Step 4) T <- N*K */
    m   = nf ;  n   = d  ;  k = d;
    ld1 = nf ;  ld2 = d  ;
    a1  = 1.0;  a2  = 0.0;
    dgemm_("No Transpose", "No Transpose", &m, &n, &k,
           &a1, N, &ld1, K, &ld2, &a2, work, &ld1);

    /*  Step 5) Binv <- (N*K*N' + t*X) / vol */
    a1 = 1.0     /      vol ;
    a2 = 6.0 * t / (d * vol);
    ldBinv = nconn;
    dgemm_("No Transpose", "Transpose", &m, &m, &n,
           &a1, work, &ld1, N, &ld1, &a2, Binv, &ldBinv);
}


/* ---------------------------------------------------------------------- */
void
mim_ip_compute_gpress(int nc, int d, const double *grav,
                      const int *pconn, const int *conn,
                      const double *fcentroid, const double *ccentroid,
                      double *gpress)
/* ---------------------------------------------------------------------- */
{
    int c, i, j;

    const double *cc, *fc;

    for (c = i = 0; c < nc; c++) {
        cc = ccentroid + (c * d);

        for (; i < pconn[c + 1]; i++) {
            fc = fcentroid + (conn[i] * d);

            gpress[i] = 0.0;
            for (j = 0; j < d; j++) {
                gpress[i] += grav[j] * (fc[j] - cc[j]);
            }
        }
    }
}


/* inv(B) <- \lambda_t(s)*inv(B) */
/* ---------------------------------------------------------------------- */
void
mim_ip_mobility_update(int nc, const int *pconn, const double *totmob,
<<<<<<< HEAD
                       double *Binv)
=======
                       const double *Binv0, double *Binv)
>>>>>>> 0d008e03
/* ---------------------------------------------------------------------- */
{
    int c, i, n, p2;

    for (c = p2 = 0; c < nc; c++) {
        n = pconn[c + 1] - pconn[c];

        for (i = 0; i < n * n; i++) {
<<<<<<< HEAD
            Binv[p2 + i] *= totmob[c];
=======
            Binv[p2 + i] = totmob[c] * Binv0[p2 + i];
>>>>>>> 0d008e03
        }

        p2 += n * n;
    }
}


/* G <- \sum_i \rho_i f_i(s) * G */
/* ---------------------------------------------------------------------- */
void
mim_ip_density_update(int nc, const int *pconn, const double *omega,
<<<<<<< HEAD
                      double *gpress)
=======
                      const double *gpress0, double *gpress)
>>>>>>> 0d008e03
/* ---------------------------------------------------------------------- */
{
    int c, i;

    for (c = i = 0; c < nc; c++) {
        for (; i < pconn[c + 1]; i++) {
<<<<<<< HEAD
            gpress[i] *= omega[c];
=======
            gpress[i] = omega[c] * gpress0[i];
>>>>>>> 0d008e03
        }
    }
}<|MERGE_RESOLUTION|>--- conflicted
+++ resolved
@@ -216,11 +216,7 @@
 /* ---------------------------------------------------------------------- */
 void
 mim_ip_mobility_update(int nc, const int *pconn, const double *totmob,
-<<<<<<< HEAD
-                       double *Binv)
-=======
                        const double *Binv0, double *Binv)
->>>>>>> 0d008e03
 /* ---------------------------------------------------------------------- */
 {
     int c, i, n, p2;
@@ -229,11 +225,7 @@
         n = pconn[c + 1] - pconn[c];
 
         for (i = 0; i < n * n; i++) {
-<<<<<<< HEAD
-            Binv[p2 + i] *= totmob[c];
-=======
             Binv[p2 + i] = totmob[c] * Binv0[p2 + i];
->>>>>>> 0d008e03
         }
 
         p2 += n * n;
@@ -245,22 +237,14 @@
 /* ---------------------------------------------------------------------- */
 void
 mim_ip_density_update(int nc, const int *pconn, const double *omega,
-<<<<<<< HEAD
-                      double *gpress)
-=======
                       const double *gpress0, double *gpress)
->>>>>>> 0d008e03
 /* ---------------------------------------------------------------------- */
 {
     int c, i;
 
     for (c = i = 0; c < nc; c++) {
         for (; i < pconn[c + 1]; i++) {
-<<<<<<< HEAD
-            gpress[i] *= omega[c];
-=======
             gpress[i] = omega[c] * gpress0[i];
->>>>>>> 0d008e03
         }
     }
 }