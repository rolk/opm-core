/*
  Copyright 2012 SINTEF ICT, Applied Mathematics.

  This file is part of the Open Porous Media project (OPM).

  OPM is free software: you can redistribute it and/or modify
  it under the terms of the GNU General Public License as published by
  the Free Software Foundation, either version 3 of the License, or
  (at your option) any later version.

  OPM is distributed in the hope that it will be useful,
  but WITHOUT ANY WARRANTY; without even the implied warranty of
  MERCHANTABILITY or FITNESS FOR A PARTICULAR PURPOSE.  See the
  GNU General Public License for more details.

  You should have received a copy of the GNU General Public License
  along with OPM.  If not, see <http://www.gnu.org/licenses/>.
*/

#include <opm/core/GridManager.hpp>
#include <opm/core/eclipse/EclipseGridParser.hpp>
#include <opm/core/grid.h>
#include <opm/core/grid/cart_grid.h>
#include <opm/core/grid/cornerpoint_grid.h>
#include <algorithm>
#include <numeric>



namespace Opm
{



    /// Construct a 3d corner-point grid from a deck.
    GridManager::GridManager(const Opm::EclipseGridParser& deck)
    {
<<<<<<< HEAD
      // Collect in input struct for preprocessing.
      struct grdecl grdecl = deck.get_grdecl();
      
      // Process grid.
      ug_ = create_grid_cornerpoint(&grdecl, 0.0);
      if (!ug_) {
        THROW("Failed to construct grid.");
      }
=======
        // We accept two different ways to specify the grid.
        //    1. Corner point format.
        //       Requires ZCORN, COORDS, DIMENS or SPECGRID, optionally ACTNUM.
        //       For this format, we will verify that DXV, DYV, DZV,
        //       DEPTHZ and TOPS are not present.
        //    2. Tensor grid format.
        //       Requires DXV, DYV, DZV, optionally DEPTHZ or TOPS.
        //       For this format, we will verify that ZCORN, COORDS
        //       and ACTNUM are not present.
        //       Note that for TOPS, we only allow a uniform vector of values.

        if (deck.hasField("ZCORN") && deck.hasField("COORD")) {
            initFromDeckCornerpoint(deck);
        } else if (deck.hasField("DXV") && deck.hasField("DYV") && deck.hasField("DZV")) {
            initFromDeckTensorgrid(deck);
        } else {
            THROW("Could not initialize grid from deck. "
                  "Need either ZCORN + COORD or DXV + DYV + DZV keywords.");
        }
>>>>>>> d1494351
    }




    /// Construct a 2d cartesian grid with cells of unit size.
    GridManager::GridManager(int nx, int ny)
    {
        ug_ = create_grid_cart2d(nx, ny);
        if (!ug_) {
            THROW("Failed to construct grid.");
        }
    }




    /// Construct a 3d cartesian grid with cells of unit size.
    GridManager::GridManager(int nx, int ny, int nz)
    {
        ug_ = create_grid_cart3d(nx, ny, nz);
        if (!ug_) {
            THROW("Failed to construct grid.");
        }
    }




    /// Construct a 3d cartesian grid with cells of size [dx, dy, dz].
    GridManager::GridManager(int nx, int ny, int nz,
                             double dx, double dy, double dz)
    {
        ug_ = create_grid_hexa3d(nx, ny, nz, dx, dy, dz);
        if (!ug_) {
            THROW("Failed to construct grid.");
        }
    }




    /// Destructor.
    GridManager::~GridManager()
    {
        destroy_grid(ug_);
    }




    /// Access the managed UnstructuredGrid.
    /// The method is named similarly to c_str() in std::string,
    /// to make it clear that we are returning a C-compatible struct.
    const UnstructuredGrid* GridManager::c_grid() const
    {
        return ug_;
<<<<<<< HEAD
=======
    }



    // Construct corner-point grid from deck.
    void GridManager::initFromDeckCornerpoint(const Opm::EclipseGridParser& deck)
    {
        // Extract data from deck.
        const std::vector<double>& zcorn = deck.getFloatingPointValue("ZCORN");
        const std::vector<double>& coord = deck.getFloatingPointValue("COORD");
        const int* actnum = 0;
        if (deck.hasField("ACTNUM")) {
            actnum = &(deck.getIntegerValue("ACTNUM")[0]);
        }
        std::vector<int> dims;
        if (deck.hasField("DIMENS")) {
            dims = deck.getIntegerValue("DIMENS");
        } else if (deck.hasField("SPECGRID")) {
            dims = deck.getSPECGRID().dimensions;
        } else {
            THROW("Deck must have either DIMENS or SPECGRID.");
        }

        // Collect in input struct for preprocessing.
        struct grdecl grdecl;
        grdecl.zcorn = &zcorn[0];
        grdecl.coord = &coord[0];
        grdecl.actnum = actnum;
        grdecl.dims[0] = dims[0];
        grdecl.dims[1] = dims[1];
        grdecl.dims[2] = dims[2];

        // Process grid.
        ug_ = create_grid_cornerpoint(&grdecl, 0.0);
        if (!ug_) {
            THROW("Failed to construct grid.");
        }
>>>>>>> d1494351
    }


    namespace
    {
        std::vector<double> coordsFromDeltas(const std::vector<double>& deltas)
        {
            std::vector<double> coords(deltas.size() + 1);
            coords[0] = 0.0;
            std::partial_sum(deltas.begin(), deltas.end(), coords.begin() + 1);
            return coords;
        }
    } // anonymous namespace


    // Construct tensor grid from deck.
    void GridManager::initFromDeckTensorgrid(const Opm::EclipseGridParser& deck)
    {
        // Extract logical cartesian size.
        std::vector<int> dims;
        if (deck.hasField("DIMENS")) {
            dims = deck.getIntegerValue("DIMENS");
        } else if (deck.hasField("SPECGRID")) {
            dims = deck.getSPECGRID().dimensions;
        } else {
            THROW("Deck must have either DIMENS or SPECGRID.");
        }

        // Extract coordinates (or offsets from top, in case of z).
        const std::vector<double>& dxv = deck.getFloatingPointValue("DXV");
        const std::vector<double>& dyv = deck.getFloatingPointValue("DYV");
        const std::vector<double>& dzv = deck.getFloatingPointValue("DZV");
        std::vector<double> x = coordsFromDeltas(dxv);
        std::vector<double> y = coordsFromDeltas(dyv);
        std::vector<double> z = coordsFromDeltas(dzv);

        // Check that number of cells given are consistent with DIMENS/SPECGRID.
        if (dims[0] != int(dxv.size())) {
            THROW("Number of DXV data points do not match DIMENS or SPECGRID.");
        }
        if (dims[1] != int(dyv.size())) {
            THROW("Number of DYV data points do not match DIMENS or SPECGRID.");
        }
        if (dims[2] != int(dzv.size())) {
            THROW("Number of DZV data points do not match DIMENS or SPECGRID.");
        }

        // Extract top corner depths, if available.
        const double* top_depths = 0;
        std::vector<double> top_depths_vec;
        if (deck.hasField("DEPTHZ")) {
            const std::vector<double>& depthz = deck.getFloatingPointValue("DEPTHZ");
            if (depthz.size() != x.size()*y.size()) {
                THROW("Incorrect size of DEPTHZ: " << depthz.size());
            }
            top_depths = &depthz[0];
        } else if (deck.hasField("TOPS")) {
            // We only support constant values for TOPS.
            // It is not 100% clear how we best can deal with
            // varying TOPS (stair-stepping grid, or not).
            const std::vector<double>& tops = deck.getFloatingPointValue("TOPS");
            if (std::count(tops.begin(), tops.end(), tops[0]) != int(tops.size())) {
                THROW("We do not support nonuniform TOPS, please use ZCORN/COORDS instead.");
            }
            top_depths_vec.resize(x.size()*y.size(), tops[0]);
            top_depths = &top_depths_vec[0];
        }

        // Construct grid.
        ug_ = create_grid_tensor3d(dxv.size(), dyv.size(), dzv.size(),
                                   &x[0], &y[0], &z[0], top_depths);
        if (!ug_) {
            THROW("Failed to construct grid.");
        }
    }



} // namespace Opm<|MERGE_RESOLUTION|>--- conflicted
+++ resolved
@@ -35,19 +35,10 @@
     /// Construct a 3d corner-point grid from a deck.
     GridManager::GridManager(const Opm::EclipseGridParser& deck)
     {
-<<<<<<< HEAD
-      // Collect in input struct for preprocessing.
-      struct grdecl grdecl = deck.get_grdecl();
-      
-      // Process grid.
-      ug_ = create_grid_cornerpoint(&grdecl, 0.0);
-      if (!ug_) {
-        THROW("Failed to construct grid.");
-      }
-=======
         // We accept two different ways to specify the grid.
         //    1. Corner point format.
-        //       Requires ZCORN, COORDS, DIMENS or SPECGRID, optionally ACTNUM.
+        //       Requires ZCORN, COORDS, DIMENS or SPECGRID, optionally
+        //       ACTNUM, optionally MAPAXES.
         //       For this format, we will verify that DXV, DYV, DZV,
         //       DEPTHZ and TOPS are not present.
         //    2. Tensor grid format.
@@ -64,7 +55,6 @@
             THROW("Could not initialize grid from deck. "
                   "Need either ZCORN + COORD or DXV + DYV + DZV keywords.");
         }
->>>>>>> d1494351
     }
 
 
@@ -122,8 +112,6 @@
     const UnstructuredGrid* GridManager::c_grid() const
     {
         return ug_;
-<<<<<<< HEAD
-=======
     }
 
 
@@ -132,36 +120,14 @@
     void GridManager::initFromDeckCornerpoint(const Opm::EclipseGridParser& deck)
     {
         // Extract data from deck.
-        const std::vector<double>& zcorn = deck.getFloatingPointValue("ZCORN");
-        const std::vector<double>& coord = deck.getFloatingPointValue("COORD");
-        const int* actnum = 0;
-        if (deck.hasField("ACTNUM")) {
-            actnum = &(deck.getIntegerValue("ACTNUM")[0]);
-        }
-        std::vector<int> dims;
-        if (deck.hasField("DIMENS")) {
-            dims = deck.getIntegerValue("DIMENS");
-        } else if (deck.hasField("SPECGRID")) {
-            dims = deck.getSPECGRID().dimensions;
-        } else {
-            THROW("Deck must have either DIMENS or SPECGRID.");
-        }
-
         // Collect in input struct for preprocessing.
-        struct grdecl grdecl;
-        grdecl.zcorn = &zcorn[0];
-        grdecl.coord = &coord[0];
-        grdecl.actnum = actnum;
-        grdecl.dims[0] = dims[0];
-        grdecl.dims[1] = dims[1];
-        grdecl.dims[2] = dims[2];
+        struct grdecl grdecl = deck.get_grdecl();
 
         // Process grid.
         ug_ = create_grid_cornerpoint(&grdecl, 0.0);
         if (!ug_) {
             THROW("Failed to construct grid.");
         }
->>>>>>> d1494351
     }
 
 
